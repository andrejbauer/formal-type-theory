--- conflicted
+++ resolved
@@ -11,11 +11,6 @@
 ptt2ett.v
 ett2ptt.v
 ctt.v
-<<<<<<< HEAD
 itt.v
-preadmissibility.v
-sanity.v
 eval.v
-=======
->>>>>>> 9af2923f
 translation.v