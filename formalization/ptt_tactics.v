--- conflicted
+++ resolved
@@ -459,57 +459,21 @@
       | sbcomp (sbweak _) (sbcomp (sbzero _ _) _) =>
         ecomp WeakZero
 
-<<<<<<< HEAD
-      | sbcomp (sbshift ?A ?sbs) (sbzero (Subst ?A ?sbs) (subst ?u ?sbs)) =>
-        ceapply ShiftZero
-      | sbcomp (sbshift ?A ?sbs)
-               (sbcomp (sbzero (Subst ?A ?sbs) (subst ?u ?sbs)) _) =>
-        ecomp ShiftZero
-      (* | sbcomp (sbshift _ ?sbs) (sbzero _ _) => *)
-      (*   ceapply SubstTrans ; [ *)
-      (*     ceapply CongSubstComp ; [ *)
-      (*       idtac *)
-      (*     | ceapply SubstRefl *)
-      (*     | .. *)
-      (*     ] *)
-      (*   | ceapply ShiftZero *)
-      (*   | .. *)
-      (*   ] *)
-      (* | sbcomp (sbshift _ ?sbs) (sbcomp (sbzero _ _) _) => *)
-      (*   ceapply SubstTrans ; [ *)
-      (*     ceapply CompAssoc *)
-      (*   | ceapply CongSubstComp ; [ *)
-      (*       ceapply SubstRefl *)
-      (*     | ceapply SubstTrans ; [ *)
-      (*         ceapply CongSubstComp ; [ *)
-      (*           idtac *)
-      (*         | ceapply SubstRefl *)
-      (*         | .. *)
-      (*         ] *)
-      (*       | ceapply ShiftZero *)
-      (*       | .. *)
-      (*       ] *)
-      (*     | .. *)
-      (*     ] *)
-      (*   | .. *)
-      (*   ] *)
-=======
-      | sbcomp (sbzero _ _ _) ?sbs =>
-        eapply SubstSym ; [ eapply ShiftZero | .. ]
-
-      | sbshift _ _ (sbcomp ?sbs ?sbt) =>
-        eapply SubstSym ; [ eapply CompShift | .. ]
-      | sbcomp (sbshift _ _ (sbcomp _ _)) _ =>
-        eapply SubstTrans ; [
-          eapply CompAssoc
-        | eapply CongSubstComp ; [
-            eapply SubstRefl
-          | eapply SubstSym ; [ eapply CompShift | .. ]
+      | sbcomp (sbzero _ _) ?sbs =>
+        ceapply SubstSym ; [ ceapply ShiftZero | .. ]
+
+      | sbshift _ (sbcomp ?sbs ?sbt) =>
+        ceapply SubstSym ; [ ceapply CompShift | .. ]
+      | sbcomp (sbshift _ (sbcomp _ _)) _ =>
+        ceapply SubstTrans ; [
+          ceapply CompAssoc
+        | ceapply CongSubstComp ; [
+            ceapply SubstRefl
+          | ceapply SubstSym ; [ ceapply CompShift | .. ]
           | ..
           ]
         | ..
         ]
->>>>>>> 84f9c380
 
       | sbcomp ?sbs ?sbt =>
         ceapply CongSubstComp ; [
