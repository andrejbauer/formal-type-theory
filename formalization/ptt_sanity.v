--- conflicted
+++ resolved
@@ -610,13 +610,9 @@
   (* EqSubstJ *)
   - { split.
       - { magic. Unshelve. all:strictmagic. }
-<<<<<<< HEAD
-      - { admit.
-=======
       - { magic.
           Unshelve. all:try okmagic.
           Unshelve. all:strictmagic.
->>>>>>> 5adba5c9
         }
     }
 
@@ -739,7 +735,7 @@
       - { magic. }
     }
 
-Admitted.
+Defined.
 
 Theorem sane_eqterm G u v A :
   eqterm G u v A -> isctx G * istype G A * isterm G u A * isterm G v A.
