(* The source type theory. *)

<<<<<<< HEAD
Require Import syntax.
=======
Inductive context : Type :=
| ctxempty : context
| ctxextend : context -> type -> context

with type : Type :=
     | Prod : type -> type -> type
     | Id : type -> term -> term -> type
     | Subst : type -> substitution -> type
     | Empty : type
     | Unit : type
     | Bool : type

with term : Type :=
     | var : nat -> term
     | lam : type -> type -> term -> term
     | app : term -> type -> type -> term -> term
     | refl : type -> term -> term
     | j : type -> term -> type -> term -> term -> term -> term
     | subst : term -> substitution -> term
     | exfalso : type -> term -> term
     | unit : term
     | true : term
     | false : term
     | cond : type -> term -> term -> term -> term

with substitution : Type :=
     | sbzero : context -> type -> term -> substitution
     | sbweak : context -> type -> substitution
     | sbshift : context -> type -> substitution -> substitution
     | sbid : context -> substitution
     | sbcomp : substitution -> substitution -> substitution.

Parameter reflective : type -> type.
>>>>>>> b8486569

Inductive isctx : context -> Type :=

     | CtxEmpty :
         isctx ctxempty

     | CtxExtend :
         forall {G A},
           isctx G ->
           istype G A ->
           isctx (ctxextend G A)



with issubst : substitution -> context -> context -> Type :=

     | SubstZero :
         forall {G u A},
           isterm G u A ->
           issubst (sbzero G A u) G (ctxextend G A)

     | SubstWeak :
         forall {G A},
           istype G A ->
           issubst (sbweak G A) (ctxextend G A) G

     | SubstShift :
         forall {G D A sbs},
           issubst sbs G D ->
           istype D A ->
           issubst (sbshift G A sbs) (ctxextend G (Subst A sbs)) (ctxextend D A)

     | SubstId :
         forall {G},
           isctx G ->
           issubst (sbid G) G G

     | SubstComp :
         forall {G D E sbs sbt},
           issubst sbs G D ->
           issubst sbt D E ->
           issubst (sbcomp sbs sbt) G E

     | SubstCtxConv :
         forall {G1 G2 D1 D2 sbs},
           issubst sbs G1 D1 ->
           eqctx G1 G2 ->
           eqctx D1 D2 ->
           issubst sbs G2 D2



with istype : context -> type -> Type :=

     | TyCtxConv :
         forall {G D A},
           istype G A ->
           eqctx G D ->
           istype D A

     | TySubst :
         forall {G D A sbs},
           issubst sbs G D ->
           istype D A ->
           istype G (Subst A sbs)

     | TyProd :
         forall {G A B},
           istype G A ->
           istype (ctxextend G A) B ->
           istype G (Prod A B)

     | TyId :
         forall {G A u v},
           istype G A ->
           isterm G u A ->
           isterm G v A ->
           istype G (Id A u v)

     | TyEmpty :
         forall {G},
           isctx G ->
           istype G Empty

     | TyUnit :
         forall {G},
           isctx G ->
           istype G Unit

     | TyBool :
         forall {G},
           isctx G ->
           istype G Bool



with isterm : context -> term -> type -> Type :=

     | TermTyConv :
         forall {G A B u},
           isterm G u A ->
           eqtype G A B ->
           isterm G u B

     | TermCtxConv :
         forall {G D A u},
           isterm G u A ->
           eqctx G D ->
           isterm D u A

     | TermSubst :
         forall {G D A u sbs},
           issubst sbs G D ->
           isterm D u A ->
           isterm G (subst u sbs) (Subst A sbs)

     | TermVarZero :
         forall {G A},
           istype G A ->
           isterm (ctxextend G A) (var 0) (Subst A (sbweak G A))

     | TermVarSucc :
         forall {G A B k},
           isterm G (var k) A ->
           istype G B ->
           isterm (ctxextend G B) (var (S k)) (Subst A (sbweak G B))

     | TermAbs :
         forall {G A u B},
           istype G A ->
           isterm (ctxextend G A) u B ->
           isterm G (lam A B u) (Prod A B)

     | TermApp :
         forall {G A B u v},
           istype (ctxextend G A) B ->
           isterm G u (Prod A B) ->
           isterm G v A ->
           isterm G (app u A B v) (Subst B (sbzero G A v))

     | TermRefl :
         forall {G A u},
           isterm G u A ->
           isterm G (refl A u) (Id A u u)

     | TermJ :
         forall {G A C u v w p},
           istype G A ->
           isterm G u A ->
           istype
             (ctxextend
                (ctxextend G A)
                (Id
                   (Subst A (sbweak G A))
                   (subst u (sbweak G A))
                   (var 0)
                )
             )
             C ->
           isterm G
                  w
                  (Subst
                     (Subst
                        C
                        (sbshift
                           G
                           (Id
                              (Subst A (sbweak G A))
                              (subst u (sbweak G A))
                              (var 0)
                           )
                           (sbzero G A u)
                        )
                     )
                     (sbzero G (Id A u u) (refl A u))
                  ) ->
           isterm G v A ->
           isterm G p (Id A u v) ->
           isterm G
                  (j A u C w v p)
                  (Subst
                     (Subst
                        C
                        (sbshift
                           G
                           (Id
                              (Subst A (sbweak G A))
                              (subst u (sbweak G A))
                              (var 0)
                           )
                           (sbzero G A v)
                        )
                     )
                     (sbzero G (Id A u v) p)
                  )

     | TermExfalso :
         forall {G A u},
           istype G A ->
           isterm G u Empty ->
           isterm G (exfalso A u) A

     | TermUnit :
         forall {G},
           isctx G ->
           isterm G unit Unit

     | TermTrue :
         forall {G},
           isctx G ->
           isterm G true Bool

     | TermFalse :
         forall {G},
           isctx G ->
           isterm G false Bool

     | TermCond :
         forall {G C u v w},
           isterm G u Bool ->
           istype (ctxextend G Bool) C ->
           isterm G v (Subst C (sbzero G Bool true)) ->
           isterm G w (Subst C (sbzero G Bool false)) ->
           isterm G
                  (cond C u v w)
                  (Subst C (sbzero G Bool u))



with eqctx : context -> context -> Type :=

     | CtxRefl :
         forall {G},
           isctx G ->
           eqctx G G

     | CtxSym :
         forall {G D},
           eqctx G D ->
           eqctx D G

     | CtxTrans :
         forall {G D E},
           eqctx G D ->
           eqctx D E ->
           eqctx G E

     | EqCtxEmpty :
         eqctx ctxempty ctxempty

     | EqCtxExtend :
         forall {G D A B},
           eqctx G D ->
           eqtype G A B ->
           eqctx (ctxextend G A) (ctxextend D B)



with eqsubst : substitution -> substitution -> context -> context -> Type :=

     | SubstRefl :
         forall {G D sbs},
           issubst sbs G D ->
           eqsubst sbs sbs G D

     | SubstSym :
         forall {G D sbs sbt},
           eqsubst sbs sbt G D ->
           eqsubst sbt sbs G D

     | SubstTrans :
         forall {G D sb1 sb2 sb3},
           eqsubst sb1 sb2 G D ->
           eqsubst sb2 sb3 G D ->
           eqsubst sb1 sb3 G D

     | CongSubstZero :
         forall {G1 G2 A1 A2 u1 u2},
           eqctx G1 G2 ->
           eqtype G1 A1 A2 ->
           eqterm G1 u1 u2 A1 ->
           eqsubst (sbzero G1 A1 u1)
                   (sbzero G1 A2 u2)
                   G1
                   (ctxextend G1 A1)

     | CongSubstWeak :
         forall {G1 G2 A1 A2},
           eqctx G1 G2 ->
           eqtype G1 A1 A2 ->
           eqsubst (sbweak G1 A1)
                   (sbweak G2 A2)
                   (ctxextend G1 A1)
                   G1

     | CongSubstShift :
         forall {G1 G2 D A1 A2 sbs1 sbs2},
           eqctx G1 G2 ->
           eqsubst sbs1 sbs2 G1 D ->
           eqtype D A1 A2 ->
           eqsubst (sbshift G1 A1 sbs1)
                   (sbshift G2 A2 sbs2)
                   (ctxextend G1 (Subst A1 sbs1))
                   (ctxextend D A1)

     | CongSubstComp :
         forall {G D E sbs1 sbs2 sbt1 sbt2},
           eqsubst sbs1 sbs2 G D ->
           eqsubst sbt1 sbt2 D E ->
           eqsubst (sbcomp sbs1 sbt1)
                   (sbcomp sbs2 sbt2)
                   G
                   E

     | EqSubstCtxConv :
         forall {G1 G2 D1 D2 sbs sbt},
           eqsubst sbs sbt G1 D1 ->
           eqctx G1 G2 ->
           eqctx D1 D2 ->
           eqsubst sbs sbt G2 D2

     | CompAssoc :
         forall {G D E F sbs sbt sbr},
           issubst sbs G D ->
           issubst sbt D E ->
           issubst sbr E F ->
           eqsubst (sbcomp (sbcomp sbs sbt) sbr)
                   (sbcomp sbs (sbcomp sbt sbr))
                   G
                   F

     | WeakNat :
         forall {G D A sbs},
               issubst sbs G D ->
               istype D A ->
               eqsubst (sbcomp (sbshift G A sbs)
                               (sbweak D A))
                       (sbcomp (sbweak G (Subst A sbs))
                               sbs)
                       (ctxextend G (Subst A sbs))
                       D

     | WeakZero :
         forall {G A u},
           isterm G u A ->
           eqsubst (sbcomp (sbzero G A u)
                           (sbweak G A))
                   (sbid G)
                   G
                   G

     | ShiftZero :
         forall {G D A u sbs},
           issubst sbs G D ->
           isterm D u A ->
           eqsubst (sbcomp (sbzero G (Subst A sbs) (subst u sbs))
                           (sbshift G A sbs))
                   (sbcomp sbs
                           (sbzero D A u))
                   G
                   (ctxextend D A)

     | CompShift :
         forall {G D E A sbs sbt},
           issubst sbs G D ->
           issubst sbt D E ->
           istype E A ->
           eqsubst (sbcomp (sbshift G (Subst A sbt) sbs)
                           (sbshift D A sbt))
                   (sbshift G A (sbcomp sbs sbt))
                   (ctxextend G (Subst A (sbcomp sbs sbt)))
                   (ctxextend E A)

     | CompIdRight :
         forall {G D sbs},
           issubst sbs G D ->
           eqsubst (sbcomp sbs (sbid D)) sbs G D

     | CompIdLeft :
         forall {G D sbs},
           issubst sbs G D ->
           eqsubst (sbcomp (sbid G) sbs) sbs G D




with eqtype : context -> type -> type -> Type :=

     | EqTyCtxConv :
         forall {G D A B},
           eqtype G A B ->
           eqctx G D ->
           eqtype D A B

     | EqTyRefl:
         forall {G A},
           istype G A ->
           eqtype G A A

     | EqTySym :
         forall {G A B},
           eqtype G A B ->
           eqtype G B A

     | EqTyTrans :
         forall {G A B C},
           eqtype G A B ->
           eqtype G B C ->
           eqtype G A C

     | EqTyIdSubst :
         forall {G A},
           istype G A ->
           eqtype G
                  (Subst A (sbid G))
                  A

     | EqTySubstComp :
         forall {G D E A sbs sbt},
           istype E A ->
           issubst sbs G D ->
           issubst sbt D E ->
           eqtype G
                  (Subst (Subst A sbt) sbs)
                  (Subst A (sbcomp sbs sbt))

     | EqTySubstProd :
         forall {G D A B sbs},
           issubst sbs G D ->
           istype D A ->
           istype (ctxextend D A) B ->
           eqtype G
                  (Subst (Prod A B) sbs)
                  (Prod (Subst A sbs) (Subst B (sbshift G A sbs)))

     | EqTySubstId :
         forall {G D A u v sbs},
           issubst sbs G D ->
           istype D A ->
           isterm D u A ->
           isterm D v A ->
           eqtype G
                  (Subst (Id A u v) sbs)
                  (Id (Subst A sbs) (subst u sbs) (subst v sbs))

     | EqTySubstEmpty :
         forall {G D sbs},
           issubst sbs G D ->
           eqtype G
                  (Subst Empty sbs)
                  Empty

     | EqTySubstUnit :
         forall {G D sbs},
           issubst sbs G D ->
           eqtype G
                  (Subst Unit sbs)
                  Unit

     | EqTySubstBool :
         forall {G D sbs},
           issubst sbs G D ->
           eqtype G
                  (Subst Bool sbs)
                  Bool

     | EqTyExfalso :
         forall {G A B u},
           istype G A ->
           istype G B ->
           isterm G u Empty ->
           eqtype G A B

     | CongProd :
         forall {G A1 A2 B1 B2},
           eqtype G A1 B1 ->
           eqtype (ctxextend G A1) A2 B2 ->
           eqtype G (Prod A1 A2) (Prod B1 B2)

     | CongId :
         forall {G A B u1 u2 v1 v2},
           eqtype G A B ->
           eqterm G u1 v1 A ->
           eqterm G u2 v2 A ->
           eqtype G (Id A u1 u2) (Id B v1 v2)

     | CongTySubst :
         forall {G D A B sbs sbt},
           eqsubst sbs sbt G D ->
           eqtype D A B ->
           eqtype G (Subst A sbs) (Subst B sbt)



with eqterm : context -> term -> term -> type -> Type :=

     | EqTyConv :
         forall {G A B u v},
           eqterm G u v A ->
           eqtype G A B ->
           eqterm G u v B

     | EqCtxConv :
         forall {G D u v A},
           eqterm G u v A ->
           eqctx G D ->
           eqterm D u v A

     | EqRefl :
         forall {G A u},
           isterm G u A ->
           eqterm G u u A

     | EqSym :
         forall {G A u v},
           eqterm G v u A ->
           eqterm G u v A

     | EqTrans :
         forall {G A u v w},
           eqterm G u v A ->
           eqterm G v w A ->
           eqterm G u w A

     | EqIdSubst :
         forall {G A u},
           isterm G u A ->
           eqterm G
                  (subst u (sbid G))
                  u
                  A

     | EqSubstComp :
         forall {G D E A u sbs sbt},
           isterm E u A ->
           issubst sbs G D ->
           issubst sbt D E ->
           eqterm G
                  (subst (subst u sbt) sbs)
                  (subst u (sbcomp sbs sbt))
                  (Subst A (sbcomp sbs sbt))

     | EqSubstWeak :
         forall {G A B k},
           isterm G (var k) A ->
           istype G B ->
           eqterm (ctxextend G B)
                  (subst (var k) (sbweak G B))
                  (var (S k))
                  (Subst A (sbweak G B))


     | EqSubstZeroZero :
         forall {G u A},
           isterm G u A ->
           eqterm G
                  (subst (var 0) (sbzero G A u))
                  u
                  A

     | EqSubstZeroSucc :
         forall {G A B u k},
           isterm G (var k) A ->
           isterm G u B ->
           eqterm G
                  (subst (var (S k)) (sbzero G B u))
                  (var k)
                  A

     | EqSubstShiftZero :
         forall {G D A sbs},
           issubst sbs G D ->
           istype D A ->
           eqterm (ctxextend G (Subst A sbs))
                  (subst (var 0) (sbshift G A sbs))
                  (var 0)
                  (Subst (Subst A sbs) (sbweak G (Subst A sbs)))

     | EqSubstShiftSucc :
         forall {G D A B sbs k},
           issubst sbs G D ->
           isterm D (var k) B ->
           istype D A ->
           eqterm (ctxextend G (Subst A sbs))
                  (subst (var (S k)) (sbshift G A sbs))
                  (subst (subst (var k) sbs) (sbweak G (Subst A sbs)))
                  (Subst (Subst B sbs) (sbweak G (Subst A sbs)))

     | EqSubstAbs :
         forall {G D A B u sbs},
           issubst sbs G D ->
           istype D A ->
           isterm (ctxextend D A) u B ->
           eqterm G
                  (subst (lam A B u) sbs)
                  (lam
                     (Subst A sbs)
                     (Subst B (sbshift G A sbs))
                     (subst u (sbshift G A sbs)))
                  (Prod
                     (Subst A sbs)
                     (Subst B (sbshift G A sbs)))

     | EqSubstApp :
         forall {G D A B u v sbs},
           issubst sbs G D ->
           istype (ctxextend D A) B ->
           isterm D u (Prod A B) ->
           isterm D v A ->
           eqterm G
                  (subst (app u A B v) sbs)
                  (app
                     (subst u sbs)
                     (Subst A sbs)
                     (Subst B (sbshift G A sbs))
                     (subst v sbs))
                  (Subst (Subst B (sbzero D A v)) sbs)

     | EqSubstRefl :
         forall {G D A u sbs},
           issubst sbs G D ->
           isterm D u A ->
           eqterm G
                  (subst (refl A u) sbs)
                  (refl (Subst A sbs) (subst u sbs))
                  (Id (Subst A sbs) (subst u sbs) (subst u sbs))

     | EqSubstJ :
         forall {G D A C u v w p sbs},
           issubst sbs G D ->
           istype D A ->
           isterm D u A ->
           istype
             (ctxextend
                (ctxextend D A)
                (Id
                   (Subst A (sbweak D A))
                   (subst u (sbweak D A))
                   (var 0)
                )
             )
             C ->
           isterm D
                  w
                  (Subst
                     (Subst
                        C
                        (sbshift
                           D
                           (Id
                              (Subst A (sbweak D A))
                              (subst u (sbweak D A))
                              (var 0)
                           )
                           (sbzero D A u)
                        )
                     )
                     (sbzero D (Id A u u) (refl A u))
                  ) ->
           isterm D v A ->
           isterm D p (Id A u v) ->
           eqterm G
                  (subst
                     (j A u C w v p)
                     sbs
                  )
                  (j (Subst A sbs)
                     (subst u sbs)
                     (Subst C
                            (sbshift
                               (ctxextend G
                                          (Subst A sbs))
                               (Id
                                  (Subst A (sbweak D A))
                                  (subst u (sbweak D A))
                                  (var 0)
                               )
                               (sbshift G A sbs)
                            )
                     )
                     (subst w sbs)
                     (subst v sbs)
                     (subst p sbs)
                  )
                  (Subst
                     (Subst
                        (Subst
                           C
                           (sbshift
                              D
                              (Id
                                 (Subst A (sbweak D A))
                                 (subst u (sbweak D A))
                                 (var 0)
                              )
                              (sbzero D A v)
                           )
                        )
                        (sbzero D (Id A u v) p)
                     )
                     sbs
                  )

     (* This rule is subsumed by EqTermExfalso *)
     | EqSubstExfalso :
         forall {G D A u sbs},
           issubst sbs G D ->
           istype D A ->
           isterm D u Empty ->
           eqterm G
                  (subst (exfalso A u) sbs)
                  (exfalso (Subst A sbs) (subst u sbs))
                  (Subst A sbs)

     | EqSubstUnit :
         forall {G D sbs},
           issubst sbs G D ->
           eqterm G
                  (subst unit sbs)
                  unit
                  Unit

     | EqSubstTrue :
         forall {G D sbs},
           issubst sbs G D ->
           eqterm G
                  (subst true sbs)
                  true
                  Bool

     | EqSubstFalse :
         forall {G D sbs},
           issubst sbs G D ->
           eqterm G
                  (subst false sbs)
                  false
                  Bool

     | EqSubstCond :
         forall {G D C u v w sbs},
           issubst sbs G D ->
           isterm D u Bool ->
           istype (ctxextend D Bool) C ->
           isterm D v (Subst C (sbzero D Bool true)) ->
           isterm D w (Subst C (sbzero D Bool false)) ->
           eqterm G
                  (subst (cond C u v w) sbs)
                  (cond (Subst C (sbshift G Bool sbs))
                        (subst u sbs)
                        (subst v sbs)
                        (subst w sbs))
                  (Subst (Subst C (sbzero D Bool u)) sbs)

     | EqTermExfalso :
         forall {G A u v w},
           istype G A ->
           isterm G u A ->
           isterm G v A ->
           isterm G w Empty ->
           eqterm G u v A

     | UnitEta :
         forall {G u v},
           isterm G u Unit ->
           isterm G v Unit ->
           eqterm G u v Unit

     | EqReflection :
         forall {G A u v w1 w2},
           isterm G w1 (Id A u v) ->
           isterm G w2 (reflective A) ->
           eqterm G u v A

     | ProdBeta :
         forall {G A B u v},
           isterm (ctxextend G A) u B ->
           isterm G v A ->
           eqterm G
                  (app (lam A B u) A B v)
                  (subst u (sbzero G A v))
                  (Subst B (sbzero G A v))

     | CondTrue :
         forall {G C v w},
           istype (ctxextend G Bool) C ->
           isterm G v (Subst C (sbzero G Bool true)) ->
           isterm G w (Subst C (sbzero G Bool false)) ->
           eqterm G
                  (cond C true v w)
                  v
                  (Subst C (sbzero G Bool true))

     | CondFalse :
         forall {G C v w},
           istype (ctxextend G Bool) C ->
           isterm G v (Subst C (sbzero G Bool true)) ->
           isterm G w (Subst C (sbzero G Bool false)) ->
           eqterm G
                  (cond C false v w)
                  w
                  (Subst C (sbzero G Bool false))

     | ProdEta :
         forall {G A B u v},
           isterm G u (Prod A B) ->
           isterm G v (Prod A B) ->
           eqterm (ctxextend G A)
                  (app (subst u (sbweak G A))
                       (Subst A (sbweak G A))
                       (Subst B (sbshift (ctxextend G A) A (sbweak G A)))
                       (var 0))
                  (app (subst v (sbweak G A))
                       (Subst A (sbweak G A))
                       (Subst B (sbshift (ctxextend G A) A (sbweak G A)))
                       (var 0))
                  B ->
           eqterm G u v (Prod A B)

     | JRefl :
         forall {G A C u w},
           istype G A ->
           isterm G u A ->
           istype
             (ctxextend
                (ctxextend G A)
                (Id
                   (Subst A (sbweak G A))
                   (subst u (sbweak G A))
                   (var 0)
                )
             )
             C ->
           isterm G
                  w
                  (Subst
                     (Subst
                        C
                        (sbshift
                           G
                           (Id
                              (Subst A (sbweak G A))
                              (subst u (sbweak G A))
                              (var 0)
                           )
                           (sbzero G A u)
                        )
                     )
                     (sbzero G (Id A u u) (refl A u))
                  ) ->
           eqterm G
                  (j A u C w u (refl A u))
                  w
                  (Subst
                     (Subst
                        C
                        (sbshift
                           G
                           (Id
                              (Subst A (sbweak G A))
                              (subst u (sbweak G A))
                              (var 0)
                           )
                           (sbzero G A u)
                        )
                     )
                     (sbzero G (Id A u u) (refl A u))
                  )

     | CongAbs :
         forall {G A1 A2 B1 B2 u1 u2},
           eqtype G A1 B1 ->
           eqtype (ctxextend G A1) A2 B2 ->
           eqterm (ctxextend G A1) u1 u2 A2 ->
           eqterm G
                  (lam A1 A2 u1)
                  (lam B1 B2 u2)
                  (Prod A1 A2)

     | CongApp :
         forall {G A1 A2 B1 B2 u1 u2 v1 v2},
           eqtype G A1 B1 ->
           eqtype (ctxextend G A1) A2 B2 ->
           eqterm G u1 v1 (Prod A1 A2) ->
           eqterm G u2 v2 A1 ->
           eqterm G
                  (app u1 A1 A2 u2)
                  (app v1 B1 B2 v2)
                  (Subst A2 (sbzero G A1 u2))

     | CongRefl :
         forall {G u1 u2 A1 A2},
           eqterm G u1 u2 A1 ->
           eqtype G A1 A2 ->
           eqterm G
                  (refl A1 u1)
                  (refl A2 u2)
                  (Id A1 u1 u1)

     | CongJ :
         forall {G A1 A2 C1 C2 u1 u2 v1 v2 w1 w2 p1 p2},
           eqtype G A1 A2 ->
           eqterm G u1 u2 A1 ->
           eqtype
             (ctxextend
                (ctxextend G A1)
                (Id
                   (Subst A1 (sbweak G A1))
                   (subst u1 (sbweak G A1))
                   (var 0)
                )
             )
             C1
             C2 ->
           eqterm G
                  w1
                  w2
                  (Subst
                     (Subst
                        C1
                        (sbshift
                           G
                           (Id
                              (Subst A1 (sbweak G A1))
                              (subst u1 (sbweak G A1))
                              (var 0)
                           )
                           (sbzero G A1 u1)
                        )
                     )
                     (sbzero G (Id A1 u1 u1) (refl A1 u1))
                  ) ->
           eqterm G v1 v2 A1 ->
           eqterm G p1 p2 (Id A1 u1 v1) ->
           eqterm G
                  (j A1 u1 C1 w1 v1 p1)
                  (j A2 u2 C2 w2 v2 p2)
                  (Subst
                     (Subst
                        C1
                        (sbshift
                           G
                           (Id
                              (Subst A1 (sbweak G A1))
                              (subst u1 (sbweak G A1))
                              (var 0)
                           )
                           (sbzero G A1 v1)
                        )
                     )
                     (sbzero G (Id A1 u1 v1) p1)
                  )

     (* This rule doesn't seem necessary as subsumed by EqTermexfalso! *)
     (* | CongExfalso : *)
     (*     forall {G A B u v}, *)
     (*       eqtype G A B -> *)
     (*       eqterm G u v Empty -> *)
     (*       eqterm G *)
     (*              (exfalso A u) *)
     (*              (exfalso B v) *)
     (*              A *)

     | CongCond :
         forall {G C1 C2 u1 u2 v1 v2 w1 w2},
           eqterm G u1 u2 Bool ->
           eqtype (ctxextend G Bool) C1 C2 ->
           eqterm G v1 v2 (Subst C1 (sbzero G Bool true)) ->
           eqterm G w1 w2 (Subst C1 (sbzero G Bool false)) ->
           eqterm G
                  (cond C1 u1 v1 w1)
                  (cond C2 u2 v2 w2)
                  (Subst C1 (sbzero G Bool u1))

     | CongTermSubst :
         forall {G D A u1 u2 sbs sbt},
           eqsubst sbs sbt G D ->
           eqterm D u1 u2 A ->
           eqterm G
                  (subst u1 sbs)
                  (subst u2 sbt)
                  (Subst A sbs).<|MERGE_RESOLUTION|>--- conflicted
+++ resolved
@@ -1,8 +1,5 @@
 (* The source type theory. *)
 
-<<<<<<< HEAD
-Require Import syntax.
-=======
 Inductive context : Type :=
 | ctxempty : context
 | ctxextend : context -> type -> context
@@ -36,7 +33,6 @@
      | sbcomp : substitution -> substitution -> substitution.
 
 Parameter reflective : type -> type.
->>>>>>> b8486569
 
 Inductive isctx : context -> Type :=
 
