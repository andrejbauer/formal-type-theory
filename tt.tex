\section{Type theory}
\label{sec:type-theory}

In this section we give the formulation of type theory that we shall work with.

\subsection{Syntax}
\label{sec:syntax}

\begin{align*}
  \text{Context $\G$, $\D$}
    \bnf   {}& \ctxempty                  && \text{empty context} \\
    \bnfor {}& \ctxextend{\G}{\x}{\A}     && \text{context $\G$ extended with $\x : \A$} \\
  \\
  \text{Type $\A$, $\B$, $\C$}
    \bnf   {}& \Prod{x}{\A} \B            && \text{product}\\
    \bnfor {}& \Id{\A}{\uu}{\vv}          && \text{identity type} \\
    \bnfor {}& \subst{\A}{\sbs}           && \text{substitution $\sbs$ applied to $\A$} \\
  \\
  \text{Term $\uu$, $\vv$, $\ww$}
    \bnf   {}& \x                         && \text{variable} \\
    \bnfor {}& \lam{\x}{\A}{\B} \uu       && \text{$\lambda$-abstraction} \\
    \bnfor {}& \app{\uu}{\x}{\A}{\B}{\vv} && \text{application} \\
    \bnfor {}& \refl{\A} \uu              && \text{reflexivity} \\
    \bnfor {}& \subst{\uu}{\sbs}          && \text{substitution $\sbs$ applied to $\uu$} \\
  \\
  \text{Substitution $\sbs$}
    \bnf   {}& \sbunit{\Gamma}            && \text{identity substitution on context $\Gamma$} \\
    \bnfor {}& \sbextend{\sbs}{\x}{\uu}   && \text{substitution $\sbs$ extended with $\x \mapsto \uu$}
\end{align*}
<<<<<<< HEAD

=======
%
Note that $\lambda$-abstraction and application are tagged with extra types not usually
seen in type theory. An abstraction $\lam{\x}{\T_1}{\T_2} \e$ speficies not only the type
$\T_1$ of $\x$ but also the type $\T_2$ of $e$, where $\x$ is bound in $\T_2$ and $\e$.
Similarly, an application $\app{\e_1}{\x}{\T_1}{\T_2}{\e_2}$ specifies that $\e_1$ and
$\e_2$ have types $\Prod{\x}{\T_1} \T_2$ and $\T_1$, respectively. This is necessary
because in the presence of exotic equalities (think ``$\mathsf{nat} \to \mathsf{bool}
\equiv \mathsf{nat} \to \mathsf{nat}$'') we must be \emph{very} careful about
$\beta$-reductions.
>>>>>>> 24e0f4c6

\subsection{Judgments}
\label{sec:judgments}

\begin{align*}
& \isctx{\G}                    && \text{$\G$ is a context} \\
& \istype{\G}{\A}               && \text{$\A$ is a type in context $\G$} \\
& \isterm{\G}{\uu}{\A}          && \text{$\uu$ is a term of type $\A$ in context $\G$} \\
& \issubst{\sbs}{\G}{\D}        && \text{$\sbs$ is a substitution from context $\G$ to context $\D$} \\
& \eqctx{\G}{\D}                && \text{$\G$ and $\D$ are equal contexts} \\
& \eqtype{\G}{\A}{\B}           && \text{$\A$ and $\B$ are equal types in context $\G$} \\
& \eqterm{\G}{\uu}{\vv}{\A}     && \text{$\uu$ and $\vv$ are equal terms of type $\A$ in context $\G$}
\end{align*}

\subsection{Contexts \fbox{$\isctx{\G}$}}
\label{sec:contexts}

\begin{mathpar}
  \infer[\rl{ctx-empty}]
  { }
  {\isctx{\ctxempty}}

  \infer[\rl{ctx-extend}]
  {\isctx{\G} \\
   \istype{\G}{\A} \\
   x \not\in \mathrm{dom}(\G)
  }
  {\isctx{(\ctxextend{\G}{\x}{\A})}}
\end{mathpar}

The \emph{domain} $\ctxdom{\G}$ is defined by $\ctxdom{\ctxempty} = \emptyset$ and
$\ctxdom{\ctxextend{\G}{\x}{\A}} = \ctxdom{\G} \cup \{x\}$.

\subsection{Substitutions \fbox{$\issubst{\sbs}{\G}{\D}$}}
\label{sec:subst}

\begin{mathpar}
  \infer[\rl{subst-unit}]
  {\isctx{\G}}
  {\issubst{\sbunit{\G}}{\G}{\G}}

  \infer[\rl{subst-extend}]
  {\issubst{\sbs}{\G}{\D} \\
   \istype{\D}{\A} \\
   \isterm{\G}{\uu}{\subst{\A}{\sbs}} \\
   \x \not\in \ctxdom{\D}
  }
  {\issubst
     {(\sbextend{\sbs}{\x}{\uu})}
     {\G}
     {(\ctxextend{\D}{\x}{\A})}
  }
\end{mathpar}

\subsection{Types \fbox{$\istype{\G}{\A}$}}

\subsubsection*{General rules}

\begin{mathpar}
  \infer[\rl{ty-ctx-conv}]
  {\istype{\G}{\A} \\
    \eqctx{\G}{\D}
  }
  {\istype{\D}{\A}}

  \infer[\rl{ty-subst}]
  {\issubst{\sbs}{\G}{\D} \\
   \istype{\D}{\A}
  }
  {\istype{\G}{\subst{\A}{\sbs}}}
\end{mathpar}

\subsubsection*{Type formers}

\begin{mathpar}
  \infer[\rl{ty-prod}]
  {\istype{\G}{\A} \\
   \istype{\ctxextend{\G}{\x}{\A}}{\B}
  }
  {\istype{\G}{\Prod{\x}{\A}{\B}}}

  \infer[\rl{ty-id}]
  {\istype{\G}{\A}\\
   \isterm{\G}{\uu}{\A}\\
   \isterm{\G}{\vv}{\A}
  }
  {\istype{\G}{\Id{\A}{\uu}{\vv}}}
\end{mathpar}

\subsection{Terms \fbox{$\isterm{\G}{\uu}{\A}$}}

\subsubsection*{General rules}
\begin{mathpar}
  \infer[\rl{term-ty-conv}]
  {\isterm{\G}{\uu}{\A} \\
   \eqtype{\G}{\A}{\B}
  }
  {\isterm{\G}{\uu}{\B}}

  \infer[\rl{term-ctx-conv}]
  {\isterm{\G}{\x}{\A} \\
   \eqctx{\G}{\D}
  }
<<<<<<< HEAD
  {\isterm{\D}{\x}{\A}}
=======
  {\isterm{\D}{\x}{\T}}
  % TODO: Is it really x here? Or can any t work?
>>>>>>> 24e0f4c6

  \infer[\rl{term-subst}]
  {\issubst{\sbs}{\G}{\D} \\
   \isterm{\D}{\uu}{\A}
  }
  {\isterm{\G}{\subst{\uu}{\sbs}}{\subst{\A}{\sbs}}}
\end{mathpar}

\subsubsection*{Variables}

\begin{mathpar}
  \infer[\rl{term-var}]
  {\isctx{\G} \\
   \x \not\in \ctxdom{\G} \\
   \istype{\G}{\T}\\
  }
  {\isterm
     {\ctxextend{\G} {\x}{\A}}
     {\x}
     {\A}
  }

  \infer[\rl{term-var-skip}]
  {\isterm{\G}{\x}{\A} \\
   \y \not\in \ctxdom{\G} \\
   \istype{\G}{\B}
  }
  {\isterm
     {\ctxextend{\G}{\y}{\B}}
     {\x}
     {\A}
  }
  \end{mathpar}

\subsubsection*{Abstraction and application}

\begin{mathpar}
  \infer[\rl{term-abs}]
  {\isterm{\ctxextend{\G}{\x}{\A}}{\uu}{\B}}
  {\isterm{\G}{(\lam{\x}{\A}{\B}{\uu})}{\Prod{\x}{\A}{\B}}}

  \infer[\rl{term-app}]
  {\isterm{\G}{\uu}{\Prod{\x}{\A} \B} \\
   \isterm{\G}{\vv}{\A}
  }
  {\isterm
     {\G}
     {\app{\uu}{\x}{\A}{\B}{\vv}}
     {\subst{\B}{\sbextend{\sbunit{\G}}{\x}{\vv}}}
  }
\end{mathpar}

\subsubsection*{Reflexivity}

\begin{mathpar}
  \infer[\rl{term-refl}]
  {\isterm{\G}{\uu}{\A}}
  {\isterm{\G}{\refl{\A} \uu}{\Id{\A}{\uu}{\uu}}}
\end{mathpar}

\subsection{Context equality \fbox{$\eqctx{\G}{\D}$}}
\label{sec:cont-equal}

\begin{mathpar}
  \infer[\rl{eq-ctx-empty}]
  { }
  {\eqctx{\ctxempty}{\ctxempty}}

  \infer[\rl{eq-ctx-extend}]
  {\eqctx{\G}{\D} \\
   \eqtype{\G}{\A}{\B} \\
   x \not\in \ctxdom{\G}
  }
  {\eqctx{(\ctxextend{\G}{\x}{\A})}{(\ctxextend{\D}{\x}{\B})}}

\end{mathpar}

\goodbreak

\subsection{Type equality \fbox{$\eqtype{\G}{\A}{\B}$}}
\label{sec:type-equality}

\subsubsection*{General rules}

\begin{mathpar}
  \infer[\rl{eq-ty-conv}]
  {\eqtype{\G}{\A}{\B}\\
    \eqctx{\G}{\D}}
  {\eqtype{\D}{\A}{\B}}

  \infer[\rl{eq-ty-refl}]
  {\istype{\G}{\A}}
  {\eqtype{\G}{\A}{\A}}

  \infer[\rl{eq-ty-sym}]
  {\eqtype{\G}{\B}{\A}}
  {\eqtype{\G}{\A}{\B}}

  \infer[\rl{eq-ty-trans}]
  {\eqtype{\G}{\A}{\B}\\
   \eqtype{\G}{\B}{\C}}
  {\eqtype{\G}{\A}{\C}}
\end{mathpar}

\subsubsection*{Substitution}

\begin{mathpar}
  \infer[\rl{eq-subst-prod}]
  {\issubst{\sbs}{\G}{\D} \\
   \istype{\D}{\A} \\
   \istype{\ctxextend{\D}{\x}{\A}}{\B} \\
   \y \not\in \ctxdom{\G}
  }
  {\eqtype{\G}
   {\subst{(\Prod{\x}{\A}{\B})}{\sbs}}
   {\Prod{\y}{\subst{\A}{\sbs}}{\subst{\B}{\sbextend{\sbs}{\x}{\y}}}}
  }

  \infer[\rl{eq-subst-id}]
  {\issubst{\sbs}{\G}{\D} \\
   \istype{\D}{\A} \\
   \isterm{\D}{\uu}{\A} \\
   \isterm{\D}{\vv}{\A}
  }
  {\eqtype{\G}
   {\subst{(\Id{\A}{\uu}{\vv})}{\sbs}}
   {\Id{\subst{\A}{\sbs}}{\subst{\uu}{\sbs}}{\subst{\vv}{\sbs}}}
  }
\end{mathpar}

\subsubsection*{Congruence rules}

\begin{mathpar}
  \infer[\rl{cong-prod}]
  {\eqtype{\G}{\A_1}{\B_1}\\
   \eqtype{\ctxextend{\G}{\x}{\A_1}}{\A_2}{\B_2}}
  {\eqtype{\G}{\Prod{\x}{\A_1}{\A_2}}{\Prod{\x}{\B_1}{\B_2}}}

  \infer[\rl{cong-id}]
  {\eqtype{\G}{\A}{\B}\\
   \eqterm{\G}{\uu_1}{\vv_1}{\A}\\
   \eqterm{\G}{\uu_2}{\vv_2}{\A}
  }
  {\eqtype{\G}{\Id{\A}{\uu_1}{\uu_2}}
              {\Id{\B}{\vv_1}{\vv_2}}}

  \infer[\rl{cong-ty-subst}]
  {\issubst{\sbs}{\G}{\D} \\
   \eqtype{\D}{\A}{\B}
  }
  {\eqtype{\G}{\subst{\A}{\sbs}}{\subst{\B}{\sbs}}}
\end{mathpar}

\goodbreak

\subsection{Term equality \fbox{$\eqterm{\G}{\uu_1}{\uu_2}{\A}$}}

\subsubsection*{General rules}

\begin{mathpar}
  \infer[\rl{eq-ty-conv}]
  {\eqterm{\G}{\uu}{\vv}{\A}\\
    \eqtype{\G}{\A}{\B}}
  {\eqterm{\G}{\uu}{\vv}{\B}}

  \infer[\rl{eq-ctx-conv}]
  {\eqterm{\G}{\uu}{\vv}{\A}\\
    \eqctx{\G}{\D}}
  {\eqterm{\D}{\uu}{\vv}{\A}}

  \infer[\rl{eq-refl}]
  {\isterm{\G}{\uu}{\A}}
  {\eqterm{\G}{\uu}{\uu}{\A}}

  \infer[\rl{eq-sym}]
  {\eqterm{\G}{\vv}{\uu}{\A}}
  {\eqterm{\G}{\uu}{\vv}{\A}}

  \infer[\rl{eq-trans}]
  {\eqterm{\G}{\uu}{\vv}{\A}\\
   \eqterm{\G}{\vv}{\ww}{\A}}
  {\eqterm{\G}{\uu}{\ww}{\A}}
\end{mathpar}

\subsubsection*{Substitutions}

\begin{mathpar}
  \infer[\rl{eq-subst-var-unit}]
  {\isterm{\G}{\x}{\A}}
  {\eqterm{\G}
     {\subst{\x}{\sbunit{\G}}}
     {\x}
     {\A}
  }

  \infer[\rl{eq-subst-var}]
  {\issubst{\sbs}{\G}{\D} \\
   \istype{\D}{\A} \\
   \isterm{\G}{\uu}{\subst{\A}{\sbs}} \\
   \x \not\in \ctxdom{\D}
  }
  {\eqterm{\G}
     {\subst{\x}{\sbextend{\sbs}{\x}{\uu}}}
     {\uu}
     {\subst{\A}{\sbs}}
  }

  \infer[\rl{eq-subst-var-skip}]
  {\issubst{\sbs}{\G}{\D} \\
   \isterm{\D}{\y}{\A} \\
   \istype{\D}{\B} \\
   \isterm{\G}{\uu}{\subst{\B}{\sbs}} \\
   \x \not\in \ctxdom{\D}
  }
  {\eqterm{\G}
     {\subst{\y}{\sbextend{\sbs}{\x}{\uu}}}
     {\subst{\y}{\sbs}}
     {\subst{\A}{\sbs}}
  }

  \infer[\rl{eq-subst-abs}]
  {\issubst{\sbs}{\G}{\D} \\
   \isterm{\ctxextend{\D}{\x}{\A}}{\uu}{\B} \\
   \y \not\in \ctxdom{\G}
  }
  {\eqterm{\G}
    {\subst{(\lam{\x}{\A}{\B} \uu)}{\sbs}}
    {(\lam{\y}{(\subst{\A}{\sbs})}{(\subst{\B}{\sbextend{\sbs}{\x}{\y}})} \subst{\uu}{\sbextend{\sbs}{\x}{\y}})}
    {\Prod{\y}{\subst{\A}{\sbs}}{\subst{\B}{\sbextend{\sbs}{\x}{\y}}}}
  }

  \infer[\rl{eq-subst-app}]
  {\issubst{\sbs}{\G}{\D} \\
   \y \not\in \ctxdom{\G} \\\\
   \istype{\ctxextend{\D}{\x}{\A}}{\B} \\
   \isterm{\D}{\uu}{\Prod{\x}{\A}{\B}} \\
   \isterm{\D}{\vv}{\A}
  }
  {\eqterm{\G}
   {\subst{(\app{\uu}{\x}{\A}{\B}{\vv})}{\sbs}}
   {\app{(\subst{\uu}{\sbs})}{\y}{(\subst{\A}{\sbs})}{(\subst{\B}{\sbextend{\sbs}{\x}{\y}})}{(\subst{\vv}{\sbs})}}
   {\subst
      {(\subst{\B}{\sbextend{\sbunit{\G}}{\x}{\vv}})}
      {\sbs}}
  }

  \infer[\rl{eq-subst-refl}]
  {\issubst{\sbs}{\G}{\D} \\
   \isterm{\D}{\uu}{\A}
  }
  {\eqterm{\G}
   {\subst{(\refl{\A}{\uu})}{\sbs}}
   {\refl{\subst{\A}{\sbs}}{\subst{\uu}{\sbs}}}
   {\Id{\subst{\A}{\sbs}}{\subst{\uu}{\sbs}}{\subst{\uu}{\sbs}}}
  }
\end{mathpar}

\subsubsection*{Equality reflection}
%
\begin{mathpar}
  \infer[\rl{eq-reflection}]
  {\isterm{\G}{\ww_1}{\Id{\A}{\uu}{\vv}} \\
   \isterm{\G}{\ww_2}{\textsf{UIP}(\A)}
  }
  {\eqterm{\G}{\uu}{\vv}{\A}}
\end{mathpar}
%
Here $\mathsf{UIP}(\A)$ is an abbreviation for
%
$
  \Prod{\x, \y}{\A}
  \Prod{p, q}{\Id{\A}{\x}{\y}}
  \Id{\Id{\A}{\x}{\y}}{p}{q}
$.

\subsubsection*{Computation and Extensionality}

\begin{mathpar}
\infer[\rl{prod-beta}]
  {\eqtype{\G}{\A_1}{\B_1}\\
    \eqtype{\ctxextend{\G}{\x}{\A_1}}{\A_2}{\B_2}\\\\
    \isterm{\ctxextend{\G}{\x}{\A_1}}{\uu}{\A_2}\\
    \isterm{\G}{\vv}{\B_1}}
  {\eqterm{\G}{\bigl(\app{(\lam{\x}{\A_1}{\A_2}{\uu})}{\x}{\B_1}{\B_2}{\vv}\bigr)}
              {\subst{\uu}{\sbextend{\sbunit{\G}}{\x}{\vv}}}
              {\subst{\B_2}{\sbextend{\sbunit{\G}}{\x}{\vv}}}}

  % \infer[\rl{uip}]
  % {\isterm{\G}{\vv_1}{\Id{\A}{\uu}{\vv}} \\
  %   \isterm{\G}{\vv_2}{\Id{\A}{\uu}{\vv}}
  % }
  % {\eqterm{\G}{\vv_1}{e'_2}{\Id{\A}{\uu}{\vv}}}

  \infer[\rl{prod-eta}]
  {\isterm{\G}{\uu}{\Prod{\x}{\A}{\B}}\\
   \isterm{\G}{\vv}{\Prod{\x}{\A}{\B}}\\\\
   \eqterm{\ctxextend{\G}{\x}{\A}}{(\app{\uu}{\x}{\A}{\B}{\x})}
          {(\app{\vv}{\x}{\A}{\B}{\x})}{\B}
  }
  {\eqterm{\G}{\uu}{\vv}{\Prod{\x}{\A}{\B}}}
\end{mathpar}

\subsubsection*{Congruence rules}

\begin{mathpar}

  \infer[\rl{cong-abs}]
  {\eqtype{\G}{\A_1}{\B_1}\\
    \eqtype{\ctxextend{\G}{\x}{\A_1}}{\A_2}{\B_2}\\
    \eqterm{\ctxextend{\G}{\x}{\A_1}}{\uu_1}{\uu_2}{\A_2}}
  {\eqterm{\G}{(\lam{\x}{\A_1}{\A_2}{\uu_1})}
              {(\lam{\x}{\B_1}{\B_2}{\uu_2})}
              {\Prod{\x}{\A_1}{\A_2}}}

  \infer[\rl{cong-app}]
  {\eqtype{\G}{\A_1}{\B_1}\\
   \eqtype{\ctxextend{\G}{\x}{\A_1}}{\A_2}{\B_2}\\\\
   \eqterm{\G}{\uu_1}{\vv_1}{\Prod{\x}{\A_1}{\A_2}}\\
   \eqterm{\G}{\uu_2}{\vv_2}{\A_1}}
  {\eqterm
    {\G}
    {(\app{\uu_1}{\x}{\A_1}{\A_2}{\uu_2})}
    {(\app{\vv_1}{\x}{\B_1}{\B_2}{\vv_2})}
    {\subst{\A_2}{\sbextend{\sbunit{\G}}{\x}{\uu_2}}}
  }

  \infer[\rl{cong-refl}]
  {\eqterm{\G}{\uu_1}{\uu_2}{\A_1}\\
    \eqtype{\G}{\A_1}{\A_2}}
  {\eqterm{\G}{\refl{\A_1} \uu_1}{\refl{\A_2} \uu_2}{\Id{\A_1}{\uu_1}{\uu_1}}}


  \infer[\rl{cong-term-subst}]
  {\issubst{\sbs}{\G}{\D} \\
   \eqterm{\D}{\uu_1}{\uu_2}{\A}
  }
  {\eqterm{\G}{\subst{\uu_1}{\sbs}}{\subst{\uu_2}{\sbs}}{\subst{\A}{\sbs}}}

\end{mathpar}


%%% Local Variables:
%%% mode: latex
%%% TeX-master: "main"
%%% End:<|MERGE_RESOLUTION|>--- conflicted
+++ resolved
@@ -27,19 +27,6 @@
     \bnf   {}& \sbunit{\Gamma}            && \text{identity substitution on context $\Gamma$} \\
     \bnfor {}& \sbextend{\sbs}{\x}{\uu}   && \text{substitution $\sbs$ extended with $\x \mapsto \uu$}
 \end{align*}
-<<<<<<< HEAD
-
-=======
-%
-Note that $\lambda$-abstraction and application are tagged with extra types not usually
-seen in type theory. An abstraction $\lam{\x}{\T_1}{\T_2} \e$ speficies not only the type
-$\T_1$ of $\x$ but also the type $\T_2$ of $e$, where $\x$ is bound in $\T_2$ and $\e$.
-Similarly, an application $\app{\e_1}{\x}{\T_1}{\T_2}{\e_2}$ specifies that $\e_1$ and
-$\e_2$ have types $\Prod{\x}{\T_1} \T_2$ and $\T_1$, respectively. This is necessary
-because in the presence of exotic equalities (think ``$\mathsf{nat} \to \mathsf{bool}
-\equiv \mathsf{nat} \to \mathsf{nat}$'') we must be \emph{very} careful about
-$\beta$-reductions.
->>>>>>> 24e0f4c6
 
 \subsection{Judgments}
 \label{sec:judgments}
@@ -140,15 +127,10 @@
   {\isterm{\G}{\uu}{\B}}
 
   \infer[\rl{term-ctx-conv}]
-  {\isterm{\G}{\x}{\A} \\
+  {\isterm{\G}{\uu}{\A} \\
    \eqctx{\G}{\D}
   }
-<<<<<<< HEAD
-  {\isterm{\D}{\x}{\A}}
-=======
-  {\isterm{\D}{\x}{\T}}
-  % TODO: Is it really x here? Or can any t work?
->>>>>>> 24e0f4c6
+  {\isterm{\D}{\uu}{\A}}
 
   \infer[\rl{term-subst}]
   {\issubst{\sbs}{\G}{\D} \\
