
\section{Translation}
\label{sec:translation}

We need the following translations:
%
\begin{align}
  \label{lbl:ctx-ctr}
  \isctx{\G}
  &\quad\leadsto\quad
  \isctx{\G'}
  \\
  \label{lbl:ty-ctr}
  \G', (\istype{\G}{\A})
  &\quad\leadsto\quad
  \istype{\G'}{\A'}
  \\
  \label{lbl:ty-path}
  % the following is needed if we ever need to construct an equivalence given A',B' and A \equiv B
  (\istype{\G'}{\A'}), (\istype{\G}{\A})
  &\quad\leadsto\quad
  (\istype{\G'}{\A''}), (\G' \vdash \A' \simeq \A'')
  \\
  (\G', A'), (\isterm{\G}{\uu}{\A})
  &\quad\leadsto\quad
  \isterm{\G'}{\uu'}{\A'}
  \\
  % the following is needed if we ever need to construct an equivalence given u', v' and u \equiv v
  % (which happens if we need to construct an equivalence given A',B' and A \equiv B)
  \label{lbl:term-path}
  (\isterm{\G'}{\uu'}{\A'}), (\isterm{\G}{\uu}{\A})
  &\quad\leadsto\quad
  (\isterm{\G'}{\uu''}{\A'}), (\G' \vdash \uu' \simeq \uu'' : \A')
  \\
  \G', (\issubst{\sbs}{\G}{\D})
  &\quad\leadsto\quad
  \issubst{\sbs'}{\G'}{\D'}
  \\
  (\issubst{\sbs'}{\G'}{\D'}), (\issubst{\sbs}{\G}{\D})
  &\quad\leadsto\quad
  (\issubst{\sbs''}{\G'}{\D''}), (\sbs' \simeq \sbs'')
  \\
  \label{lbl:eq-ctx-path}
  \G', (\eqctx{\G}{\D})
  &\quad\leadsto\quad
  (\isctx{\D'}), (\G' \simeq \D')
  \\
  \label{lbl:eq-ty-path}
  \G', \B', (\eqtype{\G}{\A}{\B})
  &\quad\leadsto\quad
  (\istype{\G'}{\A'}), (\G' \vdash \A' \simeq \B')
  \\
  \label{lbl:eq-term-path}
  \G', \A', \vv', (\eqterm{\G}{\uu}{\vv}{\A})
  &\quad\leadsto\quad
  (\isterm{\G'}{\A'}{\uu'}), (\G' \vdash \uu' \simeq \vv' : \A')
\end{align}
%
Remarks:
%
\begin{itemize}
\item \eqref{lbl:ty-path} must give the same result as~\eqref{lbl:eq-ty-path} applied to
  the reflexivity case. This is so that we can use the result of~\eqref{lbl:eq-ty-path} as
  if it were obtain through conversion.
\item \eqref{lbl:term-path} must give the same result as~\eqref{lbl:eq-term-path} applied
  to the reflexivity case, for similar reasons.
\item We will need to know that all the equivalences generated from the derivations of a
  given equation are equal (propositionally pointwise). This is where UIP will come into
  play, since such equivalences are compositions of structural acrobatics and transports
  along paths used in $\rl{eq-reflection}$.
\end{itemize}




<<<<<<< HEAD

\newpage
\hrulefill

An \emph{isomorphism} between $\A$ and $\B$ is given by terms $f : \A \to \B$ and
$g : \B \to \A$ together with terms of type $\Prod{x}{\A} \Id{\A}{g \, (f \, x)}{x}$ and
$\Prod{y}{\B} \Id{\B}{f \, (g \, y)}{y}$. We indicate that such an equivalence is given by
writing $\Iso{\A}{\B}$, while keeping in mind that this is meta-notation. (The point here
is that since we do not necessarily have dependent sums, we cannot easily define the type
of isomorphisms.)

We construct a translation $\tran{\derives{\DD}{\JJ}}$ such that:
%
\begin{itemize}
\item $\tran{\derives{\DD}{\isctx{\G}}}$ is a derivation of the form $\derives{\DD'}{\isctx{\G'}}$,
\item $\tran{\derives{\DD}{\istype{\G}{\A}}}$ is a derivation of the form $\derives{\DD'}{\istype{\G'}{\A'}}$,
\item $\tran{\derives{\DD}{\isterm{\G}{\uu}{\A}}}$ is a derivation of the form $\derives{\DD'}{\isterm{\G'}{\uu'}{\A'}}$,
\item $\tran{\derives{\DD}{\issubst{\sbs}{\G}{\D}}}$ is a derivation of the form $\derives{\DD}{\issubst{\sbs'}{\G'}{\D'}}$,
\item $\tran{\derives{\DD}{\eqctx{\G}{\D}}}$ is a derivation of the form
  $\derives{\DD'}{\issubst{\sbs}{\G'}{\D'}}$ such that $\sbs$ is an isomorphism of
  contexts (TODO: define this),
\item $\tran{\derives{\DD}{\eqtype{\G}{\A}{\B}}}$ is an isomorphism $\Iso{\A}{\B}$,
\item $\tran{\derives{\DD}{\eqterm{\G}{\uu}{\vv}{\A}}}$ is a derivation of the form
  $\derives{\DD'}{\isterm{\G}{p}{\Id{\A}{\uu'}{\vv'}}}$.
\end{itemize}
%
We construct an auxiliary function $\conn{\derives{\DD}{\JJ}}{\derives{\EE}{\JJ}}$, such that:
%
\begin{itemize}
\item specify things here
\end{itemize}

\subsection{Construction of $\tran{{-}}$}
\label{sec:construction-tran}

\Case{ctx-empty}
%
The derivation
%
\begin{equation*}
  \infer{ }{\isctx{\ctxempty}}
\end{equation*}
%
is translated into
%
\begin{equation*}
  \infer{ }{\isctx{\ctxempty}}
\end{equation*}


\Case{ctx-extend}

Consider the derivation
%
%
\begin{equation*}
  \infer{
    \inferrule*{\DD}{\isctx{\G}} \\
    \inferrule*{\EE}{\istype{\G}{\A}} \\
    x \not\in \ctxdom{\G}
  }
  {\isctx{(\ctxextend{\G}{\x}{\A})}}
\end{equation*}
%
By~\eqref{lbl:ctx-ctr} on $\derives{\DD}{\isctx{\G}}$, we get
$\derives{\DD'}{\isctx{\G'}}$.
By~\eqref{lbl:ty-ctr} on $\derives{\EE}{\istype{\G}{\A}}$ and $\G'$, we get
$\derives{\EE'}{\istype{\G'}{\A'}}$.
Since $\ctxdom{\G} = \ctxdom{\G'}$, we have $x \notin \ctxdom{\G'}$ and thus
%
\begin{equation*}
  \infer{
    \inferrule*{\DD'}{\isctx{\G'}} \\
    \inferrule*{\EE'}{\istype{\G'}{\A'}} \\
    x \not\in \ctxdom{\G'}
  }
  {\isctx{(\ctxextend{\G'}{\x}{\A'})}}
\end{equation*}


\Case{ty-ctx-conv}

Consider the derivation
%
%
\begin{equation*}
  \infer{
    \inferrule*{\DD}{\istype{\G}{\A}} \\
    \inferrule*{\EE}{\eqctx{\G}{\D}}
  }
  {\istype{\D}{\A}}
\end{equation*}
%
We need to prove~\eqref{lbl:ty-ctr} and~\eqref{lbl:ty-path}.
First assume we have $\D'$ a translation of $\D$.
From $\derives{\EE}{\eqctx{\G}{\D}}$ and $\D'$, we
apply~\eqref{lbl:eq-ctx-path} (\meta{in the symmetric version}) and we deduce
$\G'$ a translation of $\G$ such that $\G' \simeq \D'$ (meaning that in
particular we have some morphism $f$ from $\G'$ to $\D'$).
From $\G'$ and $\derives{\DD}{\istype{\G}{\A}}$, we apply~\eqref{lbl:ty-ctr}
to get $\derives{\DD'}{\istype{\G'}{\A'}}$.
We can finally build the translation:
%
\begin{equation*}
  \infer{
    \inferrule*{\DD'}{\istype{\G'}{\A'}} \\
    \issubst{f}{\D'}{\G'}
  }
  {\istype{\D'}{\subst{\A'}{f}}}
\end{equation*}
%
\meta{We need to specify who is $f$ (and its derivation) and how it applies.}
%
\meta{TODO}





=======
>>>>>>> c78f41b8
%%% Local Variables:
%%% mode: latex
%%% TeX-master: "main"
%%% End:<|MERGE_RESOLUTION|>--- conflicted
+++ resolved
@@ -73,128 +73,122 @@
 
 
 
-<<<<<<< HEAD
-
-\newpage
-\hrulefill
-
-An \emph{isomorphism} between $\A$ and $\B$ is given by terms $f : \A \to \B$ and
-$g : \B \to \A$ together with terms of type $\Prod{x}{\A} \Id{\A}{g \, (f \, x)}{x}$ and
-$\Prod{y}{\B} \Id{\B}{f \, (g \, y)}{y}$. We indicate that such an equivalence is given by
-writing $\Iso{\A}{\B}$, while keeping in mind that this is meta-notation. (The point here
-is that since we do not necessarily have dependent sums, we cannot easily define the type
-of isomorphisms.)
-
-We construct a translation $\tran{\derives{\DD}{\JJ}}$ such that:
+% \newpage
+% \hrulefill
 %
-\begin{itemize}
-\item $\tran{\derives{\DD}{\isctx{\G}}}$ is a derivation of the form $\derives{\DD'}{\isctx{\G'}}$,
-\item $\tran{\derives{\DD}{\istype{\G}{\A}}}$ is a derivation of the form $\derives{\DD'}{\istype{\G'}{\A'}}$,
-\item $\tran{\derives{\DD}{\isterm{\G}{\uu}{\A}}}$ is a derivation of the form $\derives{\DD'}{\isterm{\G'}{\uu'}{\A'}}$,
-\item $\tran{\derives{\DD}{\issubst{\sbs}{\G}{\D}}}$ is a derivation of the form $\derives{\DD}{\issubst{\sbs'}{\G'}{\D'}}$,
-\item $\tran{\derives{\DD}{\eqctx{\G}{\D}}}$ is a derivation of the form
-  $\derives{\DD'}{\issubst{\sbs}{\G'}{\D'}}$ such that $\sbs$ is an isomorphism of
-  contexts (TODO: define this),
-\item $\tran{\derives{\DD}{\eqtype{\G}{\A}{\B}}}$ is an isomorphism $\Iso{\A}{\B}$,
-\item $\tran{\derives{\DD}{\eqterm{\G}{\uu}{\vv}{\A}}}$ is a derivation of the form
-  $\derives{\DD'}{\isterm{\G}{p}{\Id{\A}{\uu'}{\vv'}}}$.
-\end{itemize}
+% An \emph{isomorphism} between $\A$ and $\B$ is given by terms $f : \A \to \B$ and
+% $g : \B \to \A$ together with terms of type $\Prod{x}{\A} \Id{\A}{g \, (f \, x)}{x}$ and
+% $\Prod{y}{\B} \Id{\B}{f \, (g \, y)}{y}$. We indicate that such an equivalence is given by
+% writing $\Iso{\A}{\B}$, while keeping in mind that this is meta-notation. (The point here
+% is that since we do not necessarily have dependent sums, we cannot easily define the type
+% of isomorphisms.)
 %
-We construct an auxiliary function $\conn{\derives{\DD}{\JJ}}{\derives{\EE}{\JJ}}$, such that:
+% We construct a translation $\tran{\derives{\DD}{\JJ}}$ such that:
+% %
+% \begin{itemize}
+% \item $\tran{\derives{\DD}{\isctx{\G}}}$ is a derivation of the form $\derives{\DD'}{\isctx{\G'}}$,
+% \item $\tran{\derives{\DD}{\istype{\G}{\A}}}$ is a derivation of the form $\derives{\DD'}{\istype{\G'}{\A'}}$,
+% \item $\tran{\derives{\DD}{\isterm{\G}{\uu}{\A}}}$ is a derivation of the form $\derives{\DD'}{\isterm{\G'}{\uu'}{\A'}}$,
+% \item $\tran{\derives{\DD}{\issubst{\sbs}{\G}{\D}}}$ is a derivation of the form $\derives{\DD}{\issubst{\sbs'}{\G'}{\D'}}$,
+% \item $\tran{\derives{\DD}{\eqctx{\G}{\D}}}$ is a derivation of the form
+%   $\derives{\DD'}{\issubst{\sbs}{\G'}{\D'}}$ such that $\sbs$ is an isomorphism of
+%   contexts (TODO: define this),
+% \item $\tran{\derives{\DD}{\eqtype{\G}{\A}{\B}}}$ is an isomorphism $\Iso{\A}{\B}$,
+% \item $\tran{\derives{\DD}{\eqterm{\G}{\uu}{\vv}{\A}}}$ is a derivation of the form
+%   $\derives{\DD'}{\isterm{\G}{p}{\Id{\A}{\uu'}{\vv'}}}$.
+% \end{itemize}
+% %
+% We construct an auxiliary function $\conn{\derives{\DD}{\JJ}}{\derives{\EE}{\JJ}}$, such that:
+% %
+% \begin{itemize}
+% \item specify things here
+% \end{itemize}
 %
-\begin{itemize}
-\item specify things here
-\end{itemize}
-
-\subsection{Construction of $\tran{{-}}$}
-\label{sec:construction-tran}
-
-\Case{ctx-empty}
+% \subsection{Construction of $\tran{{-}}$}
+% \label{sec:construction-tran}
 %
-The derivation
-%
-\begin{equation*}
-  \infer{ }{\isctx{\ctxempty}}
-\end{equation*}
-%
-is translated into
-%
-\begin{equation*}
-  \infer{ }{\isctx{\ctxempty}}
-\end{equation*}
-
-
-\Case{ctx-extend}
-
-Consider the derivation
+% \Case{ctx-empty}
+% %
+% The derivation
+% %
+% \begin{equation*}
+%   \infer{ }{\isctx{\ctxempty}}
+% \end{equation*}
+% %
+% is translated into
+% %
+% \begin{equation*}
+%   \infer{ }{\isctx{\ctxempty}}
+% \end{equation*}
 %
 %
-\begin{equation*}
-  \infer{
-    \inferrule*{\DD}{\isctx{\G}} \\
-    \inferrule*{\EE}{\istype{\G}{\A}} \\
-    x \not\in \ctxdom{\G}
-  }
-  {\isctx{(\ctxextend{\G}{\x}{\A})}}
-\end{equation*}
+% \Case{ctx-extend}
 %
-By~\eqref{lbl:ctx-ctr} on $\derives{\DD}{\isctx{\G}}$, we get
-$\derives{\DD'}{\isctx{\G'}}$.
-By~\eqref{lbl:ty-ctr} on $\derives{\EE}{\istype{\G}{\A}}$ and $\G'$, we get
-$\derives{\EE'}{\istype{\G'}{\A'}}$.
-Since $\ctxdom{\G} = \ctxdom{\G'}$, we have $x \notin \ctxdom{\G'}$ and thus
-%
-\begin{equation*}
-  \infer{
-    \inferrule*{\DD'}{\isctx{\G'}} \\
-    \inferrule*{\EE'}{\istype{\G'}{\A'}} \\
-    x \not\in \ctxdom{\G'}
-  }
-  {\isctx{(\ctxextend{\G'}{\x}{\A'})}}
-\end{equation*}
-
-
-\Case{ty-ctx-conv}
-
-Consider the derivation
+% Consider the derivation
+% %
+% %
+% \begin{equation*}
+%   \infer{
+%     \inferrule*{\DD}{\isctx{\G}} \\
+%     \inferrule*{\EE}{\istype{\G}{\A}} \\
+%     x \not\in \ctxdom{\G}
+%   }
+%   {\isctx{(\ctxextend{\G}{\x}{\A})}}
+% \end{equation*}
+% %
+% By~\eqref{lbl:ctx-ctr} on $\derives{\DD}{\isctx{\G}}$, we get
+% $\derives{\DD'}{\isctx{\G'}}$.
+% By~\eqref{lbl:ty-ctr} on $\derives{\EE}{\istype{\G}{\A}}$ and $\G'$, we get
+% $\derives{\EE'}{\istype{\G'}{\A'}}$.
+% Since $\ctxdom{\G} = \ctxdom{\G'}$, we have $x \notin \ctxdom{\G'}$ and thus
+% %
+% \begin{equation*}
+%   \infer{
+%     \inferrule*{\DD'}{\isctx{\G'}} \\
+%     \inferrule*{\EE'}{\istype{\G'}{\A'}} \\
+%     x \not\in \ctxdom{\G'}
+%   }
+%   {\isctx{(\ctxextend{\G'}{\x}{\A'})}}
+% \end{equation*}
 %
 %
-\begin{equation*}
-  \infer{
-    \inferrule*{\DD}{\istype{\G}{\A}} \\
-    \inferrule*{\EE}{\eqctx{\G}{\D}}
-  }
-  {\istype{\D}{\A}}
-\end{equation*}
+% \Case{ty-ctx-conv}
 %
-We need to prove~\eqref{lbl:ty-ctr} and~\eqref{lbl:ty-path}.
-First assume we have $\D'$ a translation of $\D$.
-From $\derives{\EE}{\eqctx{\G}{\D}}$ and $\D'$, we
-apply~\eqref{lbl:eq-ctx-path} (\meta{in the symmetric version}) and we deduce
-$\G'$ a translation of $\G$ such that $\G' \simeq \D'$ (meaning that in
-particular we have some morphism $f$ from $\G'$ to $\D'$).
-From $\G'$ and $\derives{\DD}{\istype{\G}{\A}}$, we apply~\eqref{lbl:ty-ctr}
-to get $\derives{\DD'}{\istype{\G'}{\A'}}$.
-We can finally build the translation:
-%
-\begin{equation*}
-  \infer{
-    \inferrule*{\DD'}{\istype{\G'}{\A'}} \\
-    \issubst{f}{\D'}{\G'}
-  }
-  {\istype{\D'}{\subst{\A'}{f}}}
-\end{equation*}
-%
-\meta{We need to specify who is $f$ (and its derivation) and how it applies.}
-%
-\meta{TODO}
+% Consider the derivation
+% %
+% %
+% \begin{equation*}
+%   \infer{
+%     \inferrule*{\DD}{\istype{\G}{\A}} \\
+%     \inferrule*{\EE}{\eqctx{\G}{\D}}
+%   }
+%   {\istype{\D}{\A}}
+% \end{equation*}
+% %
+% We need to prove~\eqref{lbl:ty-ctr} and~\eqref{lbl:ty-path}.
+% First assume we have $\D'$ a translation of $\D$.
+% From $\derives{\EE}{\eqctx{\G}{\D}}$ and $\D'$, we
+% apply~\eqref{lbl:eq-ctx-path} (\meta{in the symmetric version}) and we deduce
+% $\G'$ a translation of $\G$ such that $\G' \simeq \D'$ (meaning that in
+% particular we have some morphism $f$ from $\G'$ to $\D'$).
+% From $\G'$ and $\derives{\DD}{\istype{\G}{\A}}$, we apply~\eqref{lbl:ty-ctr}
+% to get $\derives{\DD'}{\istype{\G'}{\A'}}$.
+% We can finally build the translation:
+% %
+% \begin{equation*}
+%   \infer{
+%     \inferrule*{\DD'}{\istype{\G'}{\A'}} \\
+%     \issubst{f}{\D'}{\G'}
+%   }
+%   {\istype{\D'}{\subst{\A'}{f}}}
+% \end{equation*}
+% %
+% \meta{We need to specify who is $f$ (and its derivation) and how it applies.}
+% %
+% \meta{TODO}
 
 
 
-
-
-=======
->>>>>>> c78f41b8
 %%% Local Variables:
 %%% mode: latex
 %%% TeX-master: "main"
